--- conflicted
+++ resolved
@@ -270,9 +270,9 @@
         this._rfb_password = (password !== undefined) ? password : "";
         this._rfb_path = (path !== undefined) ? path : "";
 
-        if (!this._rfb_host || !this._rfb_port) {
+        if (!this._rfb_host) {
             return this._fail(
-                _("Must set host and port"));
+                _("Must set host"));
         }
 
         this._rfb_init_state = '';
@@ -336,14 +336,7 @@
             return true;
         }
 
-<<<<<<< HEAD
         var scancode = XtScancode[code];
-=======
-            if (!this._rfb_host) {
-                return this._fail(
-                    _("Must set host"));
-            }
->>>>>>> 1a50f680
 
         if (this._qemuExtKeyEventSupported && scancode) {
             // 0 is NoSymbol
@@ -376,7 +369,6 @@
             return false;
         }
 
-<<<<<<< HEAD
         if (this._supportsSetDesktopSize) {
             RFB.messages.setDesktopSize(this._sock, width, height,
                                         this._screen_id, this._screen_flags);
@@ -386,15 +378,6 @@
             return false;
         }
     },
-=======
-            uri += '://' + this._rfb_host;
-            if(this._rfb_port) {
-                uri += ':' + this._rfb_port;
-            }
-            uri += '/' + this._rfb_path;
-
-            Util.Info("connecting to " + uri);
->>>>>>> 1a50f680
 
 
     // Private methods
@@ -410,7 +393,12 @@
             uri = this._encrypt ? 'wss' : 'ws';
         }
 
-        uri += '://' + this._rfb_host + ':' + this._rfb_port + '/' + this._rfb_path;
+        uri += '://' + this._rfb_host;
+        if(this._rfb_port) {
+            uri += ':' + this._rfb_port;
+        }
+        uri += '/' + this._rfb_path;
+
         Log.Info("connecting to " + uri);
 
         try {
