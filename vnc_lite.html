--- conflicted
+++ resolved
@@ -202,23 +202,13 @@
             }, 500);
         };
 
-<<<<<<< HEAD
-        function xvpInit(ver) {
-            var xvpbuttons;
-            xvpbuttons = document.getElementById('noVNC_xvp_buttons');
-            if (ver >= 1) {
-                xvpbuttons.className= "noVNC_shown";
-            } else {
-                xvpbuttons.className = "noVNC_hidden";
-=======
         function updatePowerButtons() {
             var powerbuttons;
             powerbuttons = document.getElementById('noVNC_power_buttons');
             if (rfb.capabilities.power) {
-                powerbuttons.style.display = 'inline';
+                xvpbuttons.className= "noVNC_shown";
             } else {
-                powerbuttons.style.display = 'none';
->>>>>>> a80b5fda
+                xvpbuttons.className = "noVNC_hidden";
             }
         }
 
@@ -293,7 +283,6 @@
     </script>
 </head>
 
-<<<<<<< HEAD
 <body>
   <div id="noVNC_status_bar">
     <div id="noVNC_left_dummy_elem"></div>
@@ -301,46 +290,19 @@
     <div id="noVNC_buttons">
       <input type=button value="Send CtrlAltDel"
              id="sendCtrlAltDelButton" class="noVNC_shown">
-      <span id="noVNC_xvp_buttons" class="noVNC_hidden">
+      <span id="noVNC_power_buttons" class="noVNC_hidden">
         <input type=button value="Shutdown"
-               id="xvpShutdownButton">
+               id="machineShutdownButton">
         <input type=button value="Reboot"
-               id="xvpRebootButton">
+               id="machineRebootButton">
         <input type=button value="Reset"
-               id="xvpResetButton">
+               id="machineResetButton">
       </span>
     </div>
   </div>
   <canvas id="noVNC_canvas" width="0" height="0">
     Canvas not supported.
   </canvas>
-=======
-<body style="margin: 0px;">
-    <div id="noVNC_container">
-            <div id="noVNC_status_bar" class="noVNC_status_bar" style="margin-top: 0px;">
-                <table border=0 width="100%"><tr>
-                    <td><div id="noVNC_status" style="position: relative; height: auto;">
-                        Loading
-                    </div></td>
-                    <td width="1%"><div id="noVNC_buttons">
-                        <input type=button value="Send CtrlAltDel"
-                            id="sendCtrlAltDelButton">
-                        <span id="noVNC_power_buttons">
-                        <input type=button value="Shutdown"
-                            id="machineShutdownButton">
-                        <input type=button value="Reboot"
-                            id="machineRebootButton">
-                        <input type=button value="Reset"
-                            id="machineResetButton">
-                        </span>
-                            </div></td>
-                </tr></table>
-            </div>
-            <canvas id="noVNC_canvas" width="640px" height="20px">
-                Canvas not supported.
-            </canvas>
-        </div>
->>>>>>> a80b5fda
 
 </body>
 </html>