--- conflicted
+++ resolved
@@ -841,11 +841,7 @@
             blue = parseInt(ws.rQshift16() / 256, 10);
             display.set_colourMap([red, green, blue], first_colour + c);
         }
-<<<<<<< HEAD
-        Util.Debug("*** colourMap: " + display.get_colourMap());
-=======
         Util.Debug("colourMap: " + display.get_colourMap());
->>>>>>> 54e7cbdf
         Util.Info("Registered " + num_colours + " colourMap entries");
         //Util.Debug("colourMap: " + display.get_colourMap());
         break;
