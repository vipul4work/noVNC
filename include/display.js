--- conflicted
+++ resolved
@@ -19,17 +19,9 @@
     c_ctx          = null,
     c_forceCanvas  = false,
 
-<<<<<<< HEAD
     // Predefine function variables (jslint)
-    imageDataGet, rgbxImageData, cmapImageData,
+    imageDataGet, bgrxImageData, cmapImageData,
     setFillColor, rescale,
-=======
-    c_imageData, c_bgrxImage, c_cmapImage,
-
-    // Predefine function variables (jslint)
-    imageDataCreate, imageDataGet, bgrxImageData, cmapImageData,
-    bgrxImageFill, cmapImageFill, setFillColor, rescale, flush,
->>>>>>> ac99a1f7
 
     // The full frame buffer (logical canvas) size
     fb_width        = 0,
@@ -107,7 +99,6 @@
 
     that.clear();
 
-<<<<<<< HEAD
     // Check canvas features
     if ('createImageData' in c_ctx) {
         conf.render_mode = "canvas rendering";
@@ -117,71 +108,6 @@
     if (conf.prefer_js === null) {
         Util.Info("Prefering javascript operations");
         conf.prefer_js = true;
-=======
-    /*
-     * Determine browser Canvas feature support
-     * and select fastest rendering methods
-     */
-    tval = 0;
-    try {
-        imgTest = c_ctx.getImageData(0, 0, 1,1);
-        imgTest.data[0] = 123;
-        imgTest.data[3] = 255;
-        c_ctx.putImageData(imgTest, 0, 0);
-        tval = c_ctx.getImageData(0, 0, 1, 1).data[0];
-        if (tval === 123) {
-            has_imageData = true;
-        }
-    } catch (exc1) {}
-
-    if (has_imageData) {
-        Util.Info("Canvas supports imageData");
-        c_forceCanvas = false;
-        if (c_ctx.createImageData) {
-            // If it's there, it's faster
-            Util.Info("Using Canvas createImageData");
-            conf.render_mode = "createImageData rendering";
-            c_imageData = imageDataCreate;
-        } else if (c_ctx.getImageData) {
-            // I think this is mostly just Opera
-            Util.Info("Using Canvas getImageData");
-            conf.render_mode = "getImageData rendering";
-            c_imageData = imageDataGet;
-        }
-        Util.Info("Prefering javascript operations");
-        if (conf.prefer_js === null) {
-            conf.prefer_js = true;
-        }
-        c_bgrxImage = bgrxImageData;
-        c_cmapImage = cmapImageData;
-    } else {
-        Util.Warn("Canvas lacks imageData, using fillRect (slow)");
-        conf.render_mode = "fillRect rendering (slow)";
-        c_forceCanvas = true;
-        conf.prefer_js = false;
-        c_bgrxImage = bgrxImageFill;
-        c_cmapImage = cmapImageFill;
-    }
-
-    if (UE.webkit && UE.webkit >= 534.7 && UE.webkit <= 534.9) {
-        // Workaround WebKit canvas rendering bug #46319
-        conf.render_mode += ", webkit bug workaround";
-        Util.Debug("Working around WebKit bug #46319");
-        c_webkit_bug = true;
-        for (func in {"fillRect":1, "copyImage":1, "bgrxImage":1,
-                "cmapImage":1, "blitStringImage":1}) {
-            that[func] = (function() {
-                var myfunc = that[func]; // Save original function
-                //Util.Debug("Wrapping " + func);
-                return function() {
-                    myfunc.apply(this, arguments);
-                    if (!c_flush_timer) {
-                        c_flush_timer = setTimeout(flush, 100);
-                    }
-                };
-            }());
-        }
->>>>>>> ac99a1f7
     }
 
     // Initialize cached tile imageData
@@ -501,11 +427,10 @@
     c_ctx.drawImage(conf.target, x1, y1, w, h, x2, y2, w, h);
 };
 
-<<<<<<< HEAD
 
 // Start updating a tile
 that.startTile = function(x, y, width, height, color) {
-    var data, rgb, red, green, blue, i;
+    var data, bgr, red, green, blue, i;
     tile_x = x;
     tile_y = y;
     if ((width === 16) && (height === 16)) {
@@ -514,52 +439,29 @@
         tile = c_ctx.createImageData(width, height);
     }
     data = tile.data;
-=======
-/*
- * Tile rendering functions optimized for rendering engines.
- *
- * - In Chrome/webkit, Javascript image data array manipulations are
- *   faster than direct Canvas fillStyle, fillRect rendering. In
- *   gecko, Javascript array handling is much slower.
- */
-that.getTile = function(x, y, width, height, color) {
-    var img, data = [], bgr, red, green, blue, i;
-    img = {'x': x, 'y': y, 'width': width, 'height': height,
-           'data': data};
->>>>>>> ac99a1f7
     if (conf.prefer_js) {
         if (conf.true_color) {
             bgr = color;
         } else {
             bgr = conf.colourMap[color[0]];
         }
-        // Keep in BGR order because bgrxImage will flip it
         red = bgr[2];
         green = bgr[1];
         blue = bgr[0];
         for (i = 0; i < (width * height * 4); i+=4) {
-            data[i    ] = blue;
+            data[i    ] = red;
             data[i + 1] = green;
-<<<<<<< HEAD
             data[i + 2] = blue;
             data[i + 3] = 255;
-=======
-            data[i + 2] = red;
->>>>>>> ac99a1f7
         }
     } else {
         that.fillRect(x, y, width, height, color);
     }
 };
 
-<<<<<<< HEAD
 // Update sub-rectangle of the current tile
 that.subTile = function(x, y, w, h, color) {
-    var data, p, rgb, red, green, blue, width, j, i, xend, yend;
-=======
-that.setSubTile = function(img, x, y, w, h, color) {
     var data, p, bgr, red, green, blue, width, j, i, xend, yend;
->>>>>>> ac99a1f7
     if (conf.prefer_js) {
         data = tile.data;
         width = tile.width;
@@ -568,7 +470,6 @@
         } else {
             bgr = conf.colourMap[color[0]];
         }
-        // Keep in BGR order because bgrxImage will flip it
         red = bgr[2];
         green = bgr[1];
         blue = bgr[0];
@@ -577,14 +478,10 @@
         for (j = y; j < yend; j += 1) {
             for (i = x; i < xend; i += 1) {
                 p = (i + (j * width) ) * 4;
-                data[p    ] = blue;
+                data[p    ] = red;
                 data[p + 1] = green;
-<<<<<<< HEAD
                 data[p + 2] = blue;
                 data[p + 3] = 255;
-=======
-                data[p + 2] = red;
->>>>>>> ac99a1f7
             }   
         } 
     } else {
@@ -595,17 +492,12 @@
 // Draw the current tile to the screen
 that.finishTile = function() {
     if (conf.prefer_js) {
-<<<<<<< HEAD
         c_ctx.putImageData(tile, tile_x - viewport.x, tile_y - viewport.y);
-=======
-        c_bgrxImage(img.x, img.y, img.width, img.height, img.data, 0);
->>>>>>> ac99a1f7
     }
     // else: No-op, if not prefer_js then already done by setSubTile
 };
 
-<<<<<<< HEAD
-rgbxImageData = function(x, y, width, height, arr, offset) {
+bgrxImageData = function(x, y, width, height, arr, offset) {
     var img, i, j, data, v = viewport;
     /*
     if ((x - v.x >= v.w) || (y - v.y >= v.h) ||
@@ -615,11 +507,6 @@
     }
     */
     img = c_ctx.createImageData(width, height);
-=======
-bgrxImageData = function(x, y, width, height, arr, offset) {
-    var img, i, j, data;
-    img = c_imageData(width, height);
->>>>>>> ac99a1f7
     data = img.data;
     for (i=0, j=offset; i < (width * height * 4); i=i+4, j=j+4) {
         data[i    ] = arr[j + 2];
@@ -627,34 +514,12 @@
         data[i + 2] = arr[j    ];
         data[i + 3] = 255; // Set Alpha
     }
-<<<<<<< HEAD
     c_ctx.putImageData(img, x - v.x, y - v.y);
-};
-
-cmapImageData = function(x, y, width, height, arr, offset) {
-    var img, i, j, data, rgb, cmap;
-    img = c_ctx.createImageData(width, height);
-=======
-    c_ctx.putImageData(img, x, y);
-};
-
-// really slow fallback if we don't have imageData
-bgrxImageFill = function(x, y, width, height, arr, offset) {
-    var i, j, sx = 0, sy = 0;
-    for (i=0, j=offset; i < (width * height); i+=1, j+=4) {
-        that.fillRect(x+sx, y+sy, 1, 1, [arr[j], arr[j+1], arr[j+2]]);
-        sx += 1;
-        if ((sx % width) === 0) {
-            sx = 0;
-            sy += 1;
-        }
-    }
 };
 
 cmapImageData = function(x, y, width, height, arr, offset) {
     var img, i, j, data, bgr, cmap;
-    img = c_imageData(width, height);
->>>>>>> ac99a1f7
+    img = c_ctx.createImageData(width, height);
     data = img.data;
     cmap = conf.colourMap;
     for (i=0, j=offset; i < (width * height * 4); i+=4, j+=1) {
@@ -669,11 +534,7 @@
 
 that.blitImage = function(x, y, width, height, arr, offset) {
     if (conf.true_color) {
-<<<<<<< HEAD
-        rgbxImageData(x, y, width, height, arr, offset);
-=======
-        c_bgrxImage(x, y, width, height, arr, offset);
->>>>>>> ac99a1f7
+        bgrxImageData(x, y, width, height, arr, offset);
     } else {
         cmapImageData(x, y, width, height, arr, offset);
     }
