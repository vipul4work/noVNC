--- conflicted
+++ resolved
@@ -27,15 +27,12 @@
     echo "                                    "
     echo "    --record FILE         Record traffic to FILE.session.js"
     echo "                                    "
-<<<<<<< HEAD
     echo "    --syslog SERVER       Can be local socket such as /dev/log, or a UDP host:port pair."
-=======
+    echo "                                    "
     echo "    --heartbeat SEC       send a ping to the client every SEC seconds"
     echo "    --timeout SEC         after SEC seconds exit when not connected"
     echo "    --idle-timeout SEC    server exits after SEC seconds if there are no"
     echo "                          active connections"
-
->>>>>>> 5dbacc5e
     echo "                                    "
     exit 2
 }
@@ -51,13 +48,10 @@
 proxy_pid=""
 SSLONLY=""
 RECORD_ARG=""
-<<<<<<< HEAD
 SYSLOG_ARG=""
-=======
 HEARTBEAT_ARG=""
 IDLETIMEOUT_ARG=""
 TIMEOUT_ARG=""
->>>>>>> 5dbacc5e
 
 die() {
     echo "$*"
@@ -87,13 +81,10 @@
     --web)     WEB="${OPTARG}"; shift            ;;
     --ssl-only) SSLONLY="--ssl-only"             ;;
     --record) RECORD_ARG="--record ${OPTARG}"; shift ;;
-<<<<<<< HEAD
     --syslog) SYSLOG_ARG="--syslog ${OPTARG}"; shift ;;
-=======
     --heartbeat) HEARTBEAT_ARG="--heartbeat ${OPTARG}"; shift ;;
     --idle-timeout) IDLETIMEOUT_ARG="--idle-timeout ${OPTARG}"; shift ;;
     --timeout) TIMEOUT_ARG="--timeout ${OPTARG}"; shift ;;
->>>>>>> 5dbacc5e
     -h|--help) usage                              ;;
     -*) usage "Unknown chrooter option: ${param}" ;;
     *) break                                      ;;
@@ -186,11 +177,7 @@
 
 echo "Starting webserver and WebSockets proxy on port ${PORT}"
 #${HERE}/websockify --web ${WEB} ${CERT:+--cert ${CERT}} ${PORT} ${VNC_DEST} &
-<<<<<<< HEAD
-${WEBSOCKIFY} ${SYSLOG_ARG} ${SSLONLY} --web ${WEB} ${CERT:+--cert ${CERT}} ${KEY:+--key ${KEY}} ${PORT} ${VNC_DEST} ${RECORD_ARG} &
-=======
-${WEBSOCKIFY} ${SSLONLY} --web ${WEB} ${CERT:+--cert ${CERT}} ${KEY:+--key ${KEY}} ${PORT} ${VNC_DEST} ${HEARTBEAT_ARG} ${IDLETIMEOUT_ARG} ${RECORD_ARG} ${TIMEOUT_ARG} &
->>>>>>> 5dbacc5e
+${WEBSOCKIFY} ${SYSLOG_ARG} ${SSLONLY} --web ${WEB} ${CERT:+--cert ${CERT}} ${KEY:+--key ${KEY}} ${PORT} ${VNC_DEST} ${HEARTBEAT_ARG} ${IDLETIMEOUT_ARG} ${RECORD_ARG} ${TIMEOUT_ARG} &
 proxy_pid="$!"
 sleep 1
 if ! ps -p ${proxy_pid} >/dev/null; then
